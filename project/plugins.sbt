--- conflicted
+++ resolved
@@ -1,14 +1,6 @@
-<<<<<<< HEAD
 val sbtTlVersion       = "0.7.1"
-addSbtPlugin("org.typelevel"    % "sbt-typelevel"    % sbtTlVersion)
-addSbtPlugin("org.scala-js"     % "sbt-scalajs"      % "1.16.0")
-addSbtPlugin("org.scala-native" % "sbt-scala-native" % "0.4.17")
-addSbtPlugin("com.eed3si9n"     % "sbt-buildinfo"    % "0.12.0")
-=======
-val sbtTlVersion = "0.7.1"
 addSbtPlugin("org.typelevel"    % "sbt-typelevel"      % sbtTlVersion)
 addSbtPlugin("org.typelevel"    % "sbt-typelevel-site" % "0.7.1")
 addSbtPlugin("org.scala-js"     % "sbt-scalajs"        % "1.16.0")
 addSbtPlugin("org.scala-native" % "sbt-scala-native"   % "0.4.17")
-addSbtPlugin("com.eed3si9n"     % "sbt-buildinfo"      % "0.12.0")
->>>>>>> a9213f3b
+addSbtPlugin("com.eed3si9n"     % "sbt-buildinfo"      % "0.12.0")